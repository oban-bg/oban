--- conflicted
+++ resolved
@@ -75,13 +75,8 @@
   defmodule MyApp.Business do
     use Oban.Worker, queue: :events, max_attempts: 10
 
-<<<<<<< HEAD
-    @impl Worker
+    @impl Oban.Worker
     def perform(%{"id" => id} = args, _job) do
-=======
-    @impl Oban.Worker
-    def perform(%{"id" => id}, _job) do
->>>>>>> 9f520f76
       model = MyApp.Repo.get(MyApp.Business.Man, id)
 
       case args do
